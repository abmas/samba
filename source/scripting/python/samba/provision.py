--- conflicted
+++ resolved
@@ -276,16 +276,10 @@
     return paths
 
 
-<<<<<<< HEAD
-def guess_names(lp=None, hostname=None, domain=None, dnsdomain=None, 
-                serverrole=None, rootdn=None, domaindn=None, configdn=None, 
-                schemadn=None, sitename=None):
-=======
 def guess_names(lp=None, hostname=None, domain=None, dnsdomain=None, serverrole=None,
                 rootdn=None, domaindn=None, configdn=None, schemadn=None, serverdn=None, 
                 sitename=None):
     """Guess configuration settings to use."""
->>>>>>> 0f2de29d
 
     if hostname is None:
         hostname = socket.gethostname().split(".")[0].lower()
@@ -306,13 +300,8 @@
     realm = dnsdomain.upper()
 
     if lp.get("realm").upper() != realm:
-<<<<<<< HEAD
-        raise Exception("realm '%s' must match chosen realm '%s'" %
-                        (lp.get("realm"), realm))
-=======
         raise Exception("realm '%s' in %s must match chosen realm '%s'" %
                         (lp.get("realm"), lp.configfile(), realm))
->>>>>>> 0f2de29d
     
     dnsdomain = dnsdomain.lower()
 
@@ -557,14 +546,7 @@
         samdb.load_ldif_file_add(setup_path("provision_init.ldif"))
 
         message("Setting up sam.ldb rootDSE")
-<<<<<<< HEAD
-        setup_samdb_rootdse(samdb, setup_path, names.schemadn, names.domaindn, 
-                            names.hostname, names.dnsdomain, names.realm, 
-                            names.rootdn, names.configdn, names.netbiosname,
-                            names.sitename)
-=======
         setup_samdb_rootdse(samdb, setup_path, names)
->>>>>>> 0f2de29d
 
         if erase:
             message("Erasing data from partitions")
@@ -677,13 +659,7 @@
     return idmap_ldb
 
 
-<<<<<<< HEAD
-def setup_samdb_rootdse(samdb, setup_path, schemadn, domaindn, hostname, 
-                        dnsdomain, realm, rootdn, configdn, netbiosname,
-                        sitename):
-=======
 def setup_samdb_rootdse(samdb, setup_path, names):
->>>>>>> 0f2de29d
     """Setup the SamDB rootdse.
 
     :param samdb: Sam Database handle
@@ -907,17 +883,6 @@
 FILL_DRS = "DRS"
 
 def provision(setup_dir, message, session_info, 
-<<<<<<< HEAD
-              credentials, smbconf=None, targetdir=None, samdb_fill=FILL_FULL, 
-              realm=None, rootdn=None, domaindn=None, schemadn=None, 
-              configdn=None, domain=None, hostname=None, hostip=None, 
-              hostip6=None, domainsid=None, adminpass=None, krbtgtpass=None, 
-              domainguid=None, policyguid=None, invocationid=None, 
-              machinepass=None, dnspass=None, root=None, nobody=None, 
-              nogroup=None, users=None, wheel=None, backup=None, aci=None, 
-              serverrole=None, ldap_backend=None, ldap_backend_type=None, 
-              sitename=None):
-=======
               credentials, smbconf=None, targetdir=None, samdb_fill=FILL_FULL, realm=None, 
               rootdn=None, domaindn=None, schemadn=None, configdn=None, 
               serverdn=None,
@@ -927,7 +892,6 @@
               dnspass=None, root=None, nobody=None, nogroup=None, users=None, 
               wheel=None, backup=None, aci=None, serverrole=None, 
               ldap_backend=None, ldap_backend_type=None, sitename=None):
->>>>>>> 0f2de29d
     """Provision samba4
     
     :note: caution, this wipes all existing data!
@@ -974,15 +938,9 @@
     lp.load(smbconf)
 
     names = guess_names(lp=lp, hostname=hostname, domain=domain, 
-<<<<<<< HEAD
-                        dnsdomain=realm, serverrole=serverrole, 
-                        sitename=sitename, rootdn=rootdn, domaindn=domaindn, 
-                        configdn=configdn, schemadn=schemadn)
-=======
                         dnsdomain=realm, serverrole=serverrole, sitename=sitename,
                         rootdn=rootdn, domaindn=domaindn, configdn=configdn, schemadn=schemadn,
                         serverdn=serverdn)
->>>>>>> 0f2de29d
 
     paths = provision_paths_from_lp(lp, names.dnsdomain)
 
@@ -1302,18 +1260,6 @@
     setup_file(setup_path("modules.conf"), paths.modulesconf,
                    {"REALM": names.realm})
         
-<<<<<<< HEAD
-    setup_db_config(setup_path, file, os.path.join(paths.ldapdir, "db", "user"))
-    setup_db_config(setup_path, file, os.path.join(paths.ldapdir, "db", "config"))
-    setup_db_config(setup_path, file, os.path.join(paths.ldapdir, "db", "schema"))
-    mapping = "schema-map-openldap-2.3"
-    backend_schema = "backend-schema.schema"
-        
-
-    ldapi_uri = "ldapi://" + urllib.quote(os.path.join(paths.private_dir, "ldap", "ldapi"), safe="")
-    message("Start slapd with: slapd -f " + paths.ldapdir + "/slapd.conf -h " + ldapi_uri)
-                
-=======
         setup_db_config(setup_path, os.path.join(paths.ldapdir, os.path.join("db", "user")))
         setup_db_config(setup_path, os.path.join(paths.ldapdir, os.path.join("db", "config")))
         setup_db_config(setup_path, os.path.join(paths.ldapdir, os.path.join("db", "schema")))
@@ -1326,7 +1272,6 @@
         else:
             server_port_string = ""
         slapdcommand="Start slapd with:    slapd -f " + paths.ldapdir + "/slapd.conf -h " + ldapi_uri + server_port_string
->>>>>>> 0f2de29d
 
     schema_command = "bin/ad2oLschema --option=convert:target=" + ldap_backend_type + " -I " + setup_path(mapping) + " -H tdb://" + schemadb_path + " -O " + os.path.join(paths.ldapdir, backend_schema);
 
