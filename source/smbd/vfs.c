--- conflicted
+++ resolved
@@ -784,66 +784,6 @@
 	return (path);
 }
 
-<<<<<<< HEAD
-
-/* check if the file 'nmae' is a symlink, in that case check that it point to
-   a file that reside under the 'dir' tree */
-
-static BOOL readlink_check(connection_struct *conn, const char *dir, char *name)
-{
-	BOOL ret = True;
-	pstring flink;
-	pstring cleanlink;
-	pstring savedir;
-	pstring realdir;
-	size_t reallen;
-
-	if (!vfs_GetWd(conn, savedir)) {
-		DEBUG(0,("couldn't vfs_GetWd for %s %s\n", name, dir));
-		return False;
-	}
-
-	if (vfs_ChDir(conn, dir) != 0) {
-		DEBUG(0,("couldn't vfs_ChDir to %s\n", dir));
-		return False;
-	}
-
-	if (!vfs_GetWd(conn, realdir)) {
-		DEBUG(0,("couldn't vfs_GetWd for %s\n", dir));
-		vfs_ChDir(conn, savedir);
-		return(False);
-	}
-	
-	reallen = strlen(realdir);
-	if (realdir[reallen -1] == '/') {
-		reallen--;
-		realdir[reallen] = 0;
-	}
-
-	if (SMB_VFS_READLINK(conn, name, flink, sizeof(pstring) -1) != -1) {
-		DEBUG(3,("readlink_check: file path name %s is a symlink\nChecking it's path\n", name));
-		if (*flink == '/') {
-			pstrcpy(cleanlink, flink);
-		} else {
-			pstrcpy(cleanlink, realdir);
-			pstrcat(cleanlink, "/");
-			pstrcat(cleanlink, flink);
-		}
-		unix_clean_name(cleanlink);
-
-		if (strncmp(cleanlink, realdir, reallen) != 0) {
-			DEBUG(2,("Bad access attempt? s=%s dir=%s newname=%s l=%d\n", name, realdir, cleanlink, (int)reallen));
-			ret = False;
-		}
-	}
-
-	vfs_ChDir(conn, savedir);
-	
-	return ret;
-}
-
-=======
->>>>>>> e9be798e
 /*******************************************************************
  Reduce a file name, removing .. elements and checking that
  it is below dir in the heirachy. This uses realpath.
