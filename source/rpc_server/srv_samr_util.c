/* 
   Unix SMB/CIFS implementation.
   SAMR Pipe utility functions.
   
   Copyright (C) Luke Kenneth Casson Leighton 	1996-1998
   Copyright (C) Gerald (Jerry) Carter		2000-2001
   Copyright (C) Andrew Bartlett		2001-2002
   Copyright (C) Stefan (metze) Metzmacher	2002
      
   This program is free software; you can redistribute it and/or modify
   it under the terms of the GNU General Public License as published by
   the Free Software Foundation; either version 2 of the License, or
   (at your option) any later version.
   
   This program is distributed in the hope that it will be useful,
   but WITHOUT ANY WARRANTY; without even the implied warranty of
   MERCHANTABILITY or FITNESS FOR A PARTICULAR PURPOSE.  See the
   GNU General Public License for more details.
   
   You should have received a copy of the GNU General Public License
   along with this program; if not, write to the Free Software
   Foundation, Inc., 675 Mass Ave, Cambridge, MA 02139, USA.
*/

#include "includes.h"

#undef DBGC_CLASS
#define DBGC_CLASS DBGC_RPC_SRV

#define STRING_CHANGED (old_string && !new_string) ||\
		    (!old_string && new_string) ||\
		(old_string && new_string && (strcmp(old_string, new_string) != 0))

#define STRING_CHANGED_NC(s1,s2) ((s1) && !(s2)) ||\
		    (!(s1) && (s2)) ||\
		((s1) && (s2) && (strcmp((s1), (s2)) != 0))

/*************************************************************
 Copies a SAM_USER_INFO_20 to a SAM_ACCOUNT
**************************************************************/

void copy_id20_to_sam_passwd(SAM_ACCOUNT *to, SAM_USER_INFO_20 *from)
{
	const char *old_string;
	char *new_string;
	DATA_BLOB mung;

	if (from == NULL || to == NULL) 
		return;
	
	if (from->hdr_munged_dial.buffer) {
		old_string = pdb_get_munged_dial(to);
		mung.length = from->hdr_munged_dial.uni_str_len;
		mung.data = (uint8 *) from->uni_munged_dial.buffer;
		new_string = (mung.length == 0) ?
			NULL : base64_encode_data_blob(mung);
		DEBUG(10,("INFO_20 UNI_MUNGED_DIAL: %s -> %s\n",old_string, new_string));
		if (STRING_CHANGED_NC(old_string,new_string))
			pdb_set_munged_dial(to   , new_string, PDB_CHANGED);

		SAFE_FREE(new_string);
	}
}

/*************************************************************
 Copies a SAM_USER_INFO_21 to a SAM_ACCOUNT
**************************************************************/

void copy_id21_to_sam_passwd(SAM_ACCOUNT *to, SAM_USER_INFO_21 *from)
{
	time_t unix_time, stored_time;
	const char *old_string, *new_string;
	DATA_BLOB mung;

	if (from == NULL || to == NULL) 
		return;

	if (from->fields_present & ACCT_LAST_LOGON) {
		unix_time=nt_time_to_unix(&from->logon_time);
		stored_time = pdb_get_logon_time(to);
		DEBUG(10,("INFO_21 LOGON_TIME: %lu -> %lu\n",(long unsigned int)stored_time, (long unsigned int)unix_time));
		if (stored_time != unix_time) 
			pdb_set_logon_time(to, unix_time, PDB_CHANGED);
	}

	if (from->fields_present & ACCT_LAST_LOGOFF) {
		unix_time=nt_time_to_unix(&from->logoff_time);
		stored_time = pdb_get_logoff_time(to);
		DEBUG(10,("INFO_21 LOGOFF_TIME: %lu -> %lu\n",(long unsigned int)stored_time, (long unsigned int)unix_time));
		if (stored_time != unix_time) 
			pdb_set_logoff_time(to, unix_time, PDB_CHANGED);
	}

	if (from->fields_present & ACCT_EXPIRY) {
		unix_time=nt_time_to_unix(&from->kickoff_time);
		stored_time = pdb_get_kickoff_time(to);
		DEBUG(10,("INFO_21 KICKOFF_TIME: %lu -> %lu\n",(long unsigned int)stored_time, (long unsigned int)unix_time));
		if (stored_time != unix_time) 
			pdb_set_kickoff_time(to, unix_time , PDB_CHANGED);
	}	

	if (from->fields_present & ACCT_ALLOW_PWD_CHANGE) {
		unix_time=nt_time_to_unix(&from->pass_can_change_time);
		stored_time = pdb_get_pass_can_change_time(to);
		DEBUG(10,("INFO_21 PASS_CAN_CH: %lu -> %lu\n",(long unsigned int)stored_time, (long unsigned int)unix_time));
		if (stored_time != unix_time) 
			pdb_set_pass_can_change_time(to, unix_time, PDB_CHANGED);
	}

	if (from->fields_present & ACCT_LAST_PWD_CHANGE) {
		unix_time=nt_time_to_unix(&from->pass_last_set_time);
		stored_time = pdb_get_pass_last_set_time(to);
		DEBUG(10,("INFO_21 PASS_LAST_SET: %lu -> %lu\n",(long unsigned int)stored_time, (long unsigned int)unix_time));
		if (stored_time != unix_time) 
			pdb_set_pass_last_set_time(to, unix_time, PDB_CHANGED);
	}

	if (from->fields_present & ACCT_FORCE_PWD_CHANGE) {
		unix_time=nt_time_to_unix(&from->pass_must_change_time);
		stored_time=pdb_get_pass_must_change_time(to);
		DEBUG(10,("INFO_21 PASS_MUST_CH: %lu -> %lu\n",(long unsigned int)stored_time, (long unsigned int)unix_time));
		if (stored_time != unix_time) 
			pdb_set_pass_must_change_time(to, unix_time, PDB_CHANGED);
	}

	if ((from->fields_present & ACCT_USERNAME) &&
	    (from->hdr_user_name.buffer)) {
		old_string = pdb_get_username(to);
		new_string = unistr2_static(&from->uni_user_name);
		DEBUG(10,("INFO_21 UNI_USER_NAME: %s -> %s\n", old_string, new_string));
		if (STRING_CHANGED)
		    pdb_set_username(to      , new_string, PDB_CHANGED);
	}

	if ((from->fields_present & ACCT_FULL_NAME) &&
	    (from->hdr_full_name.buffer)) {
		old_string = pdb_get_fullname(to);
		new_string = unistr2_static(&from->uni_full_name);
		DEBUG(10,("INFO_21 UNI_FULL_NAME: %s -> %s\n",old_string, new_string));
		if (STRING_CHANGED)
			pdb_set_fullname(to      , new_string, PDB_CHANGED);
	}
	
	if ((from->fields_present & ACCT_HOME_DIR) &&
	    (from->hdr_home_dir.buffer)) {
		old_string = pdb_get_homedir(to);
		new_string = unistr2_static(&from->uni_home_dir);
		DEBUG(10,("INFO_21 UNI_HOME_DIR: %s -> %s\n",old_string,new_string));
		if (STRING_CHANGED)
			pdb_set_homedir(to       , new_string, PDB_CHANGED);
	}

	if ((from->fields_present & ACCT_HOME_DRIVE) &&
	    (from->hdr_dir_drive.buffer)) {
		old_string = pdb_get_dir_drive(to);
		new_string = unistr2_static(&from->uni_dir_drive);
		DEBUG(10,("INFO_21 UNI_DIR_DRIVE: %s -> %s\n",old_string,new_string));
		if (STRING_CHANGED)
			pdb_set_dir_drive(to     , new_string, PDB_CHANGED);
	}

	if ((from->fields_present & ACCT_LOGON_SCRIPT) &&
	    (from->hdr_logon_script.buffer)) {
		old_string = pdb_get_logon_script(to);
		new_string = unistr2_static(&from->uni_logon_script);
		DEBUG(10,("INFO_21 UNI_LOGON_SCRIPT: %s -> %s\n",old_string,new_string));
		if (STRING_CHANGED)
			pdb_set_logon_script(to  , new_string, PDB_CHANGED);
	}

	if ((from->fields_present & ACCT_PROFILE) &&
	    (from->hdr_profile_path.buffer)) {
		old_string = pdb_get_profile_path(to);
		new_string = unistr2_static(&from->uni_profile_path);
		DEBUG(10,("INFO_21 UNI_PROFILE_PATH: %s -> %s\n",old_string, new_string));
		if (STRING_CHANGED)
			pdb_set_profile_path(to  , new_string, PDB_CHANGED);
	}
	
	if ((from->fields_present & ACCT_DESCRIPTION) &&
	    (from->hdr_acct_desc.buffer)) {
		old_string = pdb_get_acct_desc(to);
		new_string = unistr2_static(&from->uni_acct_desc);
		DEBUG(10,("INFO_21 UNI_ACCT_DESC: %s -> %s\n",old_string,new_string));
		if (STRING_CHANGED)
			pdb_set_acct_desc(to     , new_string, PDB_CHANGED);
	}
	
	if ((from->fields_present & ACCT_WORKSTATIONS) &&
	    (from->hdr_workstations.buffer)) {
		old_string = pdb_get_workstations(to);
		new_string = unistr2_static(&from->uni_workstations);
		DEBUG(10,("INFO_21 UNI_WORKSTATIONS: %s -> %s\n",old_string, new_string));
		if (STRING_CHANGED)
			pdb_set_workstations(to  , new_string, PDB_CHANGED);
	}

	/* is this right? */
	if ((from->fields_present & ACCT_ADMIN_DESC) &&
	    (from->hdr_unknown_str.buffer)) {
		old_string = pdb_get_unknown_str(to);
		new_string = unistr2_static(&from->uni_unknown_str);
		DEBUG(10,("INFO_21 UNI_UNKNOWN_STR: %s -> %s\n",old_string, new_string));
		if (STRING_CHANGED)
			pdb_set_unknown_str(to   , new_string, PDB_CHANGED);
	}
	
	if ((from->fields_present & ACCT_CALLBACK) &&
	    (from->hdr_munged_dial.buffer)) {
		char *newstr;
		old_string = pdb_get_munged_dial(to);
		mung.length = from->hdr_munged_dial.uni_str_len;
		mung.data = (uint8 *) from->uni_munged_dial.buffer;
		newstr = (mung.length == 0) ?
			NULL : base64_encode_data_blob(mung);
		DEBUG(10,("INFO_21 UNI_MUNGED_DIAL: %s -> %s\n",old_string, newstr));
		if (STRING_CHANGED_NC(old_string,newstr))
			pdb_set_munged_dial(to   , newstr, PDB_CHANGED);

		SAFE_FREE(newstr);
	}
	
	if (from->fields_present & ACCT_RID) {
		if (from->user_rid == 0) {
			DEBUG(10, ("INFO_21: Asked to set User RID to 0 !? Skipping change!\n"));
		} else if (from->user_rid != pdb_get_user_rid(to)) {
			DEBUG(10,("INFO_21 USER_RID: %u -> %u NOT UPDATED!\n",pdb_get_user_rid(to),from->user_rid));
		}
	}
	
	if (from->fields_present & ACCT_PRIMARY_GID) {
		if (from->group_rid == 0) {
			DEBUG(10, ("INFO_21: Asked to set Group RID to 0 !? Skipping change!\n"));
		} else if (from->group_rid != pdb_get_group_rid(to)) {
			DEBUG(10,("INFO_21 GROUP_RID: %u -> %u\n",pdb_get_group_rid(to),from->group_rid));
			pdb_set_group_sid_from_rid(to, from->group_rid, PDB_CHANGED);
		}
	}
	
	if (from->fields_present & ACCT_FLAGS) {
		DEBUG(10,("INFO_21 ACCT_CTRL: %08X -> %08X\n",pdb_get_acct_ctrl(to),from->acb_info));
		if (from->acb_info != pdb_get_acct_ctrl(to)) {
			if (!(from->acb_info & ACB_AUTOLOCK) && (pdb_get_acct_ctrl(to) & ACB_AUTOLOCK)) {
				/* We're unlocking a previously locked user. Reset bad password counts.
				   Patch from Jianliang Lu. <Jianliang.Lu@getronics.com> */
				pdb_set_bad_password_count(to, 0, PDB_CHANGED);
				pdb_set_bad_password_time(to, 0, PDB_CHANGED);
			}
			pdb_set_acct_ctrl(to, from->acb_info, PDB_CHANGED);
		}
	}

	if (from->fields_present & ACCT_LOGON_HOURS) {
		pstring oldstr, newstr;
		DEBUG(15,("INFO_21 LOGON_DIVS: %08X -> %08X\n",pdb_get_logon_divs(to),from->logon_divs));
		if (from->logon_divs != pdb_get_logon_divs(to)) {
			pdb_set_logon_divs(to, from->logon_divs, PDB_CHANGED);
		}

		DEBUG(15,("INFO_21 LOGON_HRS.LEN: %08X -> %08X\n",pdb_get_hours_len(to),from->logon_hrs.len));
		if (from->logon_hrs.len != pdb_get_hours_len(to)) {
			pdb_set_hours_len(to, from->logon_hrs.len, PDB_CHANGED);
		}

		DEBUG(15,("INFO_21 LOGON_HRS.HOURS: %s -> %s\n",pdb_get_hours(to),from->logon_hrs.hours));
		pdb_sethexhours(oldstr, pdb_get_hours(to));
		pdb_sethexhours(newstr, from->logon_hrs.hours);
		if (!strequal(oldstr, newstr)) {
			pdb_set_hours(to, from->logon_hrs.hours, PDB_CHANGED);
		}
	}

	if (from->fields_present & ACCT_BAD_PWD_COUNT) {
		DEBUG(10,("INFO_21 BAD_PASSWORD_COUNT: %08X -> %08X\n",pdb_get_bad_password_count(to),from->bad_password_count));
		if (from->bad_password_count != pdb_get_bad_password_count(to)) {
			pdb_set_bad_password_count(to, from->bad_password_count, PDB_CHANGED);
		}
	}

	if (from->fields_present & ACCT_NUM_LOGONS) {
		DEBUG(10,("INFO_21 LOGON_COUNT: %08X -> %08X\n",pdb_get_logon_count(to),from->logon_count));
		if (from->logon_count != pdb_get_logon_count(to)) {
			pdb_set_logon_count(to, from->logon_count, PDB_CHANGED);
		}
	}

	DEBUG(10,("INFO_21 PASS_MUST_CHANGE_AT_NEXT_LOGON: %02X\n",from->passmustchange));
	if (from->passmustchange==PASS_MUST_CHANGE_AT_NEXT_LOGON) {
		pdb_set_pass_must_change_time(to,0, PDB_CHANGED);
	} else {
		uint32 expire;
		time_t new_time;
		if (pdb_get_pass_must_change_time(to) == 0) {
<<<<<<< HEAD
			if (!account_policy_get(AP_MAX_PASSWORD_AGE, &expire)
=======
			if (!pdb_get_account_policy(AP_MAX_PASSWORD_AGE, &expire)
>>>>>>> 9fc825ba
			    || expire == (uint32)-1) {
				new_time = get_time_t_max();
			} else {
				time_t old_time = pdb_get_pass_last_set_time(to);
				new_time = old_time + expire;
				if ((new_time) < time(0)) {
					new_time = time(0) + expire;
				}
			}
			if (!pdb_set_pass_must_change_time (to, new_time, PDB_CHANGED)) {
				DEBUG (0, ("pdb_set_pass_must_change_time failed!\n"));
			}
		}
	}

	DEBUG(10,("INFO_21 PADDING_2: %02X\n",from->padding2));
}


/*************************************************************
 Copies a SAM_USER_INFO_23 to a SAM_ACCOUNT
**************************************************************/

void copy_id23_to_sam_passwd(SAM_ACCOUNT *to, SAM_USER_INFO_23 *from)
{
	time_t unix_time, stored_time;
	const char *old_string, *new_string;
	DATA_BLOB mung;

	if (from == NULL || to == NULL) 
		return;

	if (from->fields_present & ACCT_LAST_LOGON) {
		unix_time=nt_time_to_unix(&from->logon_time);
		stored_time = pdb_get_logon_time(to);
		DEBUG(10,("INFO_23 LOGON_TIME: %lu -> %lu\n",(long unsigned int)stored_time, (long unsigned int)unix_time));
		if (stored_time != unix_time) 
			pdb_set_logon_time(to, unix_time, PDB_CHANGED);
	}

	if (from->fields_present & ACCT_LAST_LOGOFF) {
		unix_time=nt_time_to_unix(&from->logoff_time);
		stored_time = pdb_get_logoff_time(to);
		DEBUG(10,("INFO_23 LOGOFF_TIME: %lu -> %lu\n",(long unsigned int)stored_time, (long unsigned int)unix_time));
		if (stored_time != unix_time) 
			pdb_set_logoff_time(to, unix_time, PDB_CHANGED);
	}
	
	if (from->fields_present & ACCT_EXPIRY) {
		unix_time=nt_time_to_unix(&from->kickoff_time);
		stored_time = pdb_get_kickoff_time(to);
		DEBUG(10,("INFO_23 KICKOFF_TIME: %lu -> %lu\n",(long unsigned int)stored_time, (long unsigned int)unix_time));
		if (stored_time != unix_time) 
			pdb_set_kickoff_time(to, unix_time , PDB_CHANGED);
	}	

	if (from->fields_present & ACCT_ALLOW_PWD_CHANGE) {
		unix_time=nt_time_to_unix(&from->pass_can_change_time);
		stored_time = pdb_get_pass_can_change_time(to);
		DEBUG(10,("INFO_23 PASS_CAN_CH: %lu -> %lu\n",(long unsigned int)stored_time, (long unsigned int)unix_time));
		if (stored_time != unix_time) 
			pdb_set_pass_can_change_time(to, unix_time, PDB_CHANGED);
	}

	if (from->fields_present & ACCT_LAST_PWD_CHANGE) {
		unix_time=nt_time_to_unix(&from->pass_last_set_time);
		stored_time = pdb_get_pass_last_set_time(to);
		DEBUG(10,("INFO_23 PASS_LAST_SET: %lu -> %lu\n",(long unsigned int)stored_time, (long unsigned int)unix_time));
		if (stored_time != unix_time) 
			pdb_set_pass_last_set_time(to, unix_time, PDB_CHANGED);
	}

	if (from->fields_present & ACCT_FORCE_PWD_CHANGE) {
		unix_time=nt_time_to_unix(&from->pass_must_change_time);
		stored_time=pdb_get_pass_must_change_time(to);
		DEBUG(10,("INFO_23 PASS_MUST_CH: %lu -> %lu\n",(long unsigned int)stored_time, (long unsigned int)unix_time));
		if (stored_time != unix_time) 
			pdb_set_pass_must_change_time(to, unix_time, PDB_CHANGED);
	}

	/* Backend should check this for sanity */
	if ((from->fields_present & ACCT_USERNAME) &&
	    (from->hdr_user_name.buffer)) {
		old_string = pdb_get_username(to);
		new_string = unistr2_static(&from->uni_user_name);
		DEBUG(10,("INFO_23 UNI_USER_NAME: %s -> %s\n", old_string, new_string));
		if (STRING_CHANGED)
		    pdb_set_username(to      , new_string, PDB_CHANGED);
	}

	if ((from->fields_present & ACCT_FULL_NAME) &&
	    (from->hdr_full_name.buffer)) {
		old_string = pdb_get_fullname(to);
		new_string = unistr2_static(&from->uni_full_name);
		DEBUG(10,("INFO_23 UNI_FULL_NAME: %s -> %s\n",old_string, new_string));
		if (STRING_CHANGED)
			pdb_set_fullname(to      , new_string, PDB_CHANGED);
	}
	
	if ((from->fields_present & ACCT_HOME_DIR) &&
	    (from->hdr_home_dir.buffer)) {
		old_string = pdb_get_homedir(to);
		new_string = unistr2_static(&from->uni_home_dir);
		DEBUG(10,("INFO_23 UNI_HOME_DIR: %s -> %s\n",old_string,new_string));
		if (STRING_CHANGED)
			pdb_set_homedir(to       , new_string, PDB_CHANGED);
	}

	if ((from->fields_present & ACCT_HOME_DRIVE) &&
	    (from->hdr_dir_drive.buffer)) {
		old_string = pdb_get_dir_drive(to);
		new_string = unistr2_static(&from->uni_dir_drive);
		DEBUG(10,("INFO_23 UNI_DIR_DRIVE: %s -> %s\n",old_string,new_string));
		if (STRING_CHANGED)
			pdb_set_dir_drive(to     , new_string, PDB_CHANGED);
	}

	if ((from->fields_present & ACCT_LOGON_SCRIPT) &&
	    (from->hdr_logon_script.buffer)) {
		old_string = pdb_get_logon_script(to);
		new_string = unistr2_static(&from->uni_logon_script);
		DEBUG(10,("INFO_23 UNI_LOGON_SCRIPT: %s -> %s\n",old_string,new_string));
		if (STRING_CHANGED)
			pdb_set_logon_script(to  , new_string, PDB_CHANGED);
	}

	if ((from->fields_present & ACCT_PROFILE) &&
	    (from->hdr_profile_path.buffer)) {
		old_string = pdb_get_profile_path(to);
		new_string = unistr2_static(&from->uni_profile_path);
		DEBUG(10,("INFO_23 UNI_PROFILE_PATH: %s -> %s\n",old_string, new_string));
		if (STRING_CHANGED)
			pdb_set_profile_path(to  , new_string, PDB_CHANGED);
	}
	
	if ((from->fields_present & ACCT_DESCRIPTION) &&
	    (from->hdr_acct_desc.buffer)) {
		old_string = pdb_get_acct_desc(to);
		new_string = unistr2_static(&from->uni_acct_desc);
		DEBUG(10,("INFO_23 UNI_ACCT_DESC: %s -> %s\n",old_string,new_string));
		if (STRING_CHANGED)
			pdb_set_acct_desc(to     , new_string, PDB_CHANGED);
	}
	
	if ((from->fields_present & ACCT_WORKSTATIONS) &&
	    (from->hdr_workstations.buffer)) {
		old_string = pdb_get_workstations(to);
		new_string = unistr2_static(&from->uni_workstations);
		DEBUG(10,("INFO_23 UNI_WORKSTATIONS: %s -> %s\n",old_string, new_string));
		if (STRING_CHANGED)
			pdb_set_workstations(to  , new_string, PDB_CHANGED);
	}

	/* is this right? */
	if ((from->fields_present & ACCT_ADMIN_DESC) &&
	    (from->hdr_unknown_str.buffer)) {
		old_string = pdb_get_unknown_str(to);
		new_string = unistr2_static(&from->uni_unknown_str);
		DEBUG(10,("INFO_23 UNI_UNKNOWN_STR: %s -> %s\n",old_string, new_string));
		if (STRING_CHANGED)
			pdb_set_unknown_str(to   , new_string, PDB_CHANGED);
	}
	
	if ((from->fields_present & ACCT_CALLBACK) &&
	    (from->hdr_munged_dial.buffer)) {
		char *newstr;
		old_string = pdb_get_munged_dial(to);
		mung.length = from->hdr_munged_dial.uni_str_len;
		mung.data = (uint8 *) from->uni_munged_dial.buffer;
		newstr = (mung.length == 0) ?
			NULL : base64_encode_data_blob(mung);
		DEBUG(10,("INFO_23 UNI_MUNGED_DIAL: %s -> %s\n",old_string, newstr));
		if (STRING_CHANGED_NC(old_string, newstr))
			pdb_set_munged_dial(to   , newstr, PDB_CHANGED);

		SAFE_FREE(newstr);
	}
	
	if (from->fields_present & ACCT_RID) {
		if (from->user_rid == 0) {
			DEBUG(10, ("INFO_23: Asked to set User RID to 0 !? Skipping change!\n"));
		} else if (from->user_rid != pdb_get_user_rid(to)) {
			DEBUG(10,("INFO_23 USER_RID: %u -> %u NOT UPDATED!\n",pdb_get_user_rid(to),from->user_rid));
		}
	}

	if (from->fields_present & ACCT_PRIMARY_GID) {
		if  (from->group_rid == 0) {
			DEBUG(10, ("INFO_23: Asked to set Group RID to 0 !? Skipping change!\n"));
		} else if (from->group_rid != pdb_get_group_rid(to)) {
			DEBUG(10,("INFO_23 GROUP_RID: %u -> %u\n",pdb_get_group_rid(to),from->group_rid));
			pdb_set_group_sid_from_rid(to, from->group_rid, PDB_CHANGED);
		}
	}
	
	if (from->fields_present & ACCT_FLAGS) {
		DEBUG(10,("INFO_23 ACCT_CTRL: %08X -> %08X\n",pdb_get_acct_ctrl(to),from->acb_info));
		if (from->acb_info != pdb_get_acct_ctrl(to)) {
			pdb_set_acct_ctrl(to, from->acb_info, PDB_CHANGED);
		}
	}

	if (from->fields_present & ACCT_LOGON_HOURS) {
		DEBUG(15,("INFO_23 LOGON_DIVS: %08X -> %08X\n",pdb_get_logon_divs(to),from->logon_divs));
		if (from->logon_divs != pdb_get_logon_divs(to)) {
			pdb_set_logon_divs(to, from->logon_divs, PDB_CHANGED);
		}

		DEBUG(15,("INFO_23 LOGON_HRS.LEN: %08X -> %08X\n",pdb_get_hours_len(to),from->logon_hrs.len));
		if (from->logon_hrs.len != pdb_get_hours_len(to)) {
			pdb_set_hours_len(to, from->logon_hrs.len, PDB_CHANGED);
		}

		DEBUG(15,("INFO_23 LOGON_HRS.HOURS: %s -> %s\n",pdb_get_hours(to),from->logon_hrs.hours));
		/* Fix me: only update if it changes --metze */
		pdb_set_hours(to, from->logon_hrs.hours, PDB_CHANGED);
	}

	if (from->fields_present & ACCT_BAD_PWD_COUNT) {
		DEBUG(10,("INFO_23 BAD_PASSWORD_COUNT: %08X -> %08X\n",pdb_get_bad_password_count(to),from->bad_password_count));
		if (from->bad_password_count != pdb_get_bad_password_count(to)) {
			pdb_set_bad_password_count(to, from->bad_password_count, PDB_CHANGED);
		}
	}

	if (from->fields_present & ACCT_NUM_LOGONS) {
		DEBUG(10,("INFO_23 LOGON_COUNT: %08X -> %08X\n",pdb_get_logon_count(to),from->logon_count));
		if (from->logon_count != pdb_get_logon_count(to)) {
			pdb_set_logon_count(to, from->logon_count, PDB_CHANGED);
		}
	}

	DEBUG(10,("INFO_23 PASS_MUST_CHANGE_AT_NEXT_LOGON: %02X\n",from->passmustchange));
	if (from->passmustchange==PASS_MUST_CHANGE_AT_NEXT_LOGON) {
		pdb_set_pass_must_change_time(to,0, PDB_CHANGED);		
	} else {
		uint32 expire;
		time_t new_time;
		if (pdb_get_pass_must_change_time(to) == 0) {
<<<<<<< HEAD
			if (!account_policy_get(AP_MAX_PASSWORD_AGE, &expire)
=======
			if (!pdb_get_account_policy(AP_MAX_PASSWORD_AGE, &expire)
>>>>>>> 9fc825ba
			    || expire == (uint32)-1) {
				new_time = get_time_t_max();
			} else {
				time_t old_time = pdb_get_pass_last_set_time(to);
				new_time = old_time + expire;
				if ((new_time) < time(0)) {
					new_time = time(0) + expire;
				}
			}
			if (!pdb_set_pass_must_change_time (to, new_time, PDB_CHANGED)) {
				DEBUG (0, ("pdb_set_pass_must_change_time failed!\n"));
			}
		}
	}

	DEBUG(10,("INFO_23 PADDING_2: %02X\n",from->padding2));
}<|MERGE_RESOLUTION|>--- conflicted
+++ resolved
@@ -291,11 +291,7 @@
 		uint32 expire;
 		time_t new_time;
 		if (pdb_get_pass_must_change_time(to) == 0) {
-<<<<<<< HEAD
-			if (!account_policy_get(AP_MAX_PASSWORD_AGE, &expire)
-=======
 			if (!pdb_get_account_policy(AP_MAX_PASSWORD_AGE, &expire)
->>>>>>> 9fc825ba
 			    || expire == (uint32)-1) {
 				new_time = get_time_t_max();
 			} else {
@@ -535,11 +531,7 @@
 		uint32 expire;
 		time_t new_time;
 		if (pdb_get_pass_must_change_time(to) == 0) {
-<<<<<<< HEAD
-			if (!account_policy_get(AP_MAX_PASSWORD_AGE, &expire)
-=======
 			if (!pdb_get_account_policy(AP_MAX_PASSWORD_AGE, &expire)
->>>>>>> 9fc825ba
 			    || expire == (uint32)-1) {
 				new_time = get_time_t_max();
 			} else {
