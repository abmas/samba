--- conflicted
+++ resolved
@@ -211,13 +211,8 @@
 for rename across filesystems Patch from Warren Birnbaum 
 <warrenb@hpcvscdp.cv.hp.com>
 **********************************************************/
-<<<<<<< HEAD
-
-static int copy_reg(char *source, const char *dest)
-=======
 static int
 copy_reg (const char *source, const char *dest)
->>>>>>> a173a149
 {
   struct stat source_stats;
   int ifd;
